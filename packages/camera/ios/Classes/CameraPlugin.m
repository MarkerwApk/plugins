// Copyright 2019 The Chromium Authors. All rights reserved.
// Use of this source code is governed by a BSD-style license that can be
// found in the LICENSE file.

#import "CameraPlugin.h"
#import <AVFoundation/AVFoundation.h>
#import <Accelerate/Accelerate.h>
#import <CoreMotion/CoreMotion.h>
#import <libkern/OSAtomic.h>

static FlutterError *getFlutterError(NSError *error) {
  return [FlutterError errorWithCode:[NSString stringWithFormat:@"Error %d", (int)error.code]
                             message:error.localizedDescription
                             details:error.domain];
}

@interface FLTSavePhotoDelegate : NSObject <AVCapturePhotoCaptureDelegate>
@property(readonly, nonatomic) NSString *path;
@property(readonly, nonatomic) FlutterResult result;
@property(readonly, nonatomic) CMMotionManager *motionManager;
@property(readonly, nonatomic) AVCaptureDevicePosition cameraPosition;
@end

@interface FLTImageStreamHandler : NSObject <FlutterStreamHandler>
@property FlutterEventSink eventSink;
@end

@implementation FLTImageStreamHandler

- (FlutterError *_Nullable)onCancelWithArguments:(id _Nullable)arguments {
  _eventSink = nil;
  return nil;
}

- (FlutterError *_Nullable)onListenWithArguments:(id _Nullable)arguments
                                       eventSink:(nonnull FlutterEventSink)events {
  _eventSink = events;
  return nil;
}
@end

@implementation FLTSavePhotoDelegate {
  /// Used to keep the delegate alive until didFinishProcessingPhotoSampleBuffer.
  FLTSavePhotoDelegate *selfReference;
}

- initWithPath:(NSString *)path
            result:(FlutterResult)result
     motionManager:(CMMotionManager *)motionManager
    cameraPosition:(AVCaptureDevicePosition)cameraPosition {
  self = [super init];
  NSAssert(self, @"super init cannot be nil");
  _path = path;
  _result = result;
  _motionManager = motionManager;
  _cameraPosition = cameraPosition;
  selfReference = self;
  return self;
}

- (void)captureOutput:(AVCapturePhotoOutput *)output
    didFinishProcessingPhotoSampleBuffer:(CMSampleBufferRef)photoSampleBuffer
                previewPhotoSampleBuffer:(CMSampleBufferRef)previewPhotoSampleBuffer
                        resolvedSettings:(AVCaptureResolvedPhotoSettings *)resolvedSettings
                         bracketSettings:(AVCaptureBracketedStillImageSettings *)bracketSettings
                                   error:(NSError *)error API_AVAILABLE(ios(10)) {
  selfReference = nil;
  if (error) {
    _result(getFlutterError(error));
    return;
  }
  NSData *data = [AVCapturePhotoOutput
      JPEGPhotoDataRepresentationForJPEGSampleBuffer:photoSampleBuffer
                            previewPhotoSampleBuffer:previewPhotoSampleBuffer];
  UIImage *image = [UIImage imageWithCGImage:[UIImage imageWithData:data].CGImage
                                       scale:1.0
                                 orientation:[self getImageRotation]];
  // TODO(sigurdm): Consider writing file asynchronously.
  bool success = [UIImageJPEGRepresentation(image, 1.0) writeToFile:_path atomically:YES];
  if (!success) {
    _result([FlutterError errorWithCode:@"IOError" message:@"Unable to write file" details:nil]);
    return;
  }
  _result(nil);
}

- (UIImageOrientation)getImageRotation {
  float const threshold = 45.0;
  BOOL (^isNearValue)(float value1, float value2) = ^BOOL(float value1, float value2) {
    return fabsf(value1 - value2) < threshold;
  };
  BOOL (^isNearValueABS)(float value1, float value2) = ^BOOL(float value1, float value2) {
    return isNearValue(fabsf(value1), fabsf(value2));
  };
  float yxAtan = (atan2(_motionManager.accelerometerData.acceleration.y,
                        _motionManager.accelerometerData.acceleration.x)) *
                 180 / M_PI;
  if (isNearValue(-90.0, yxAtan)) {
    return UIImageOrientationRight;
  } else if (isNearValueABS(180.0, yxAtan)) {
    return _cameraPosition == AVCaptureDevicePositionBack ? UIImageOrientationUp
                                                          : UIImageOrientationDown;
  } else if (isNearValueABS(0.0, yxAtan)) {
    return _cameraPosition == AVCaptureDevicePositionBack ? UIImageOrientationDown /*rotate 180* */
                                                          : UIImageOrientationUp /*do not rotate*/;
  } else if (isNearValue(90.0, yxAtan)) {
    return UIImageOrientationLeft;
  }
  // If none of the above, then the device is likely facing straight down or straight up -- just
  // pick something arbitrary
  // TODO: Maybe use the UIInterfaceOrientation if in these scenarios
  return UIImageOrientationUp;
}
@end

// Mirrors ResolutionPreset in camera.dart
typedef enum {
  veryLow,
  low,
  medium,
  high,
  veryHigh,
  ultraHigh,
  max,
} ResolutionPreset;

static ResolutionPreset getResolutionPresetForString(NSString *preset) {
  if ([preset isEqualToString:@"veryLow"]) {
    return veryLow;
  } else if ([preset isEqualToString:@"low"]) {
    return low;
  } else if ([preset isEqualToString:@"medium"]) {
    return medium;
  } else if ([preset isEqualToString:@"high"]) {
    return high;
  } else if ([preset isEqualToString:@"veryHigh"]) {
    return veryHigh;
  } else if ([preset isEqualToString:@"ultraHigh"]) {
    return ultraHigh;
  } else if ([preset isEqualToString:@"max"]) {
    return max;
  } else {
    NSError *error = [NSError errorWithDomain:NSCocoaErrorDomain
                                         code:NSURLErrorUnknown
                                     userInfo:@{
                                       NSLocalizedDescriptionKey : [NSString
                                           stringWithFormat:@"Unknown resolution preset %@", preset]
                                     }];
    @throw error;
  }
}

@interface FLTCam : NSObject <FlutterTexture,
                              AVCaptureVideoDataOutputSampleBufferDelegate,
                              AVCaptureAudioDataOutputSampleBufferDelegate,
                              FlutterStreamHandler>
@property(readonly, nonatomic) int64_t textureId;
@property(nonatomic, copy) void (^onFrameAvailable)(void);
@property BOOL enableAudio;
@property(nonatomic) FlutterEventChannel *eventChannel;
@property(nonatomic) FLTImageStreamHandler *imageStreamHandler;
@property(nonatomic) FlutterEventSink eventSink;
@property(readonly, nonatomic) AVCaptureSession *captureSession;
@property(readonly, nonatomic) AVCaptureDevice *captureDevice;
@property(readonly, nonatomic) AVCapturePhotoOutput *capturePhotoOutput API_AVAILABLE(ios(10));
@property(readonly, nonatomic) AVCaptureVideoDataOutput *captureVideoOutput;
@property(readonly, nonatomic) AVCaptureInput *captureVideoInput;
@property(readonly) CVPixelBufferRef volatile latestPixelBuffer;
@property(readonly, nonatomic) CGSize previewSize;
@property(readonly, nonatomic) CGSize captureSize;
@property(strong, nonatomic) AVAssetWriter *videoWriter;
@property(strong, nonatomic) AVAssetWriterInput *videoWriterInput;
@property(strong, nonatomic) AVAssetWriterInput *audioWriterInput;
@property(strong, nonatomic) AVAssetWriterInputPixelBufferAdaptor *assetWriterPixelBufferAdaptor;
@property(strong, nonatomic) AVCaptureVideoDataOutput *videoOutput;
@property(strong, nonatomic) AVCaptureAudioDataOutput *audioOutput;
@property(assign, nonatomic) BOOL isRecording;
@property(assign, nonatomic) BOOL isRecordingPaused;
@property(assign, nonatomic) BOOL videoIsDisconnected;
@property(assign, nonatomic) BOOL audioIsDisconnected;
@property(assign, nonatomic) BOOL isAudioSetup;
@property(assign, nonatomic) BOOL isStreamingImages;
@property(assign, nonatomic) BOOL isTorchEnabled;
@property(assign, nonatomic) ResolutionPreset resolutionPreset;
@property(assign, nonatomic) CMTime lastVideoSampleTime;
@property(assign, nonatomic) CMTime lastAudioSampleTime;
@property(assign, nonatomic) CMTime videoTimeOffset;
@property(assign, nonatomic) CMTime audioTimeOffset;
@property(nonatomic) CMMotionManager *motionManager;
@property AVAssetWriterInputPixelBufferAdaptor *videoAdaptor;
@end

@implementation FLTCam {
  dispatch_queue_t _dispatchQueue;
}
// Format used for video and image streaming.
FourCharCode const videoFormat = kCVPixelFormatType_32BGRA;

- (instancetype)initWithCameraName:(NSString *)cameraName
                  resolutionPreset:(NSString *)resolutionPreset
                       enableAudio:(BOOL)enableAudio
                     dispatchQueue:(dispatch_queue_t)dispatchQueue
                             error:(NSError **)error {
  self = [super init];
  NSAssert(self, @"super init cannot be nil");
  @try {
    _resolutionPreset = getResolutionPresetForString(resolutionPreset);
  } @catch (NSError *e) {
    *error = e;
  }
  _enableAudio = enableAudio;
  _dispatchQueue = dispatchQueue;
  _captureSession = [[AVCaptureSession alloc] init];

  _captureDevice = [AVCaptureDevice deviceWithUniqueID:cameraName];
  NSError *localError = nil;
  _captureVideoInput = [AVCaptureDeviceInput deviceInputWithDevice:_captureDevice
                                                             error:&localError];
  if (localError) {
    *error = localError;
    return nil;
  }

  _captureVideoOutput = [AVCaptureVideoDataOutput new];
  _captureVideoOutput.videoSettings =
      @{(NSString *)kCVPixelBufferPixelFormatTypeKey : @(videoFormat)};
  [_captureVideoOutput setAlwaysDiscardsLateVideoFrames:YES];
  [_captureVideoOutput setSampleBufferDelegate:self queue:dispatch_get_main_queue()];

  AVCaptureConnection *connection =
      [AVCaptureConnection connectionWithInputPorts:_captureVideoInput.ports
                                             output:_captureVideoOutput];
  if ([_captureDevice position] == AVCaptureDevicePositionFront) {
    connection.videoMirrored = YES;
  }
  connection.videoOrientation = AVCaptureVideoOrientationPortrait;
  [_captureSession addInputWithNoConnections:_captureVideoInput];
  [_captureSession addOutputWithNoConnections:_captureVideoOutput];
  [_captureSession addConnection:connection];

  if (@available(iOS 10.0, *)) {
    _capturePhotoOutput = [AVCapturePhotoOutput new];
    [_capturePhotoOutput setHighResolutionCaptureEnabled:YES];
    [_captureSession addOutput:_capturePhotoOutput];
  }
  _motionManager = [[CMMotionManager alloc] init];
  [_motionManager startAccelerometerUpdates];

  [self setCaptureSessionPreset:_resolutionPreset];
  return self;
}

- (void)start {
  [_captureSession startRunning];
}

- (void)stop {
  [_captureSession stopRunning];
}

- (void)captureToFile:(NSString *)path result:(FlutterResult)result API_AVAILABLE(ios(10)) {
  AVCapturePhotoSettings *settings = [AVCapturePhotoSettings photoSettings];
  if (_resolutionPreset == max) {
    [settings setHighResolutionPhotoEnabled:YES];
  }
  [_capturePhotoOutput
      capturePhotoWithSettings:settings
                      delegate:[[FLTSavePhotoDelegate alloc] initWithPath:path
                                                                   result:result
                                                            motionManager:_motionManager
                                                           cameraPosition:_captureDevice.position]];
}

- (void)setCaptureSessionPreset:(ResolutionPreset)resolutionPreset {
  switch (resolutionPreset) {
    case max:
    case ultraHigh:
      if (@available(iOS 9.0, *)) {
        if ([_captureSession canSetSessionPreset:AVCaptureSessionPreset3840x2160]) {
          _captureSession.sessionPreset = AVCaptureSessionPreset3840x2160;
          _previewSize = CGSizeMake(3840, 2160);
          break;
        }
      }
      if ([_captureSession canSetSessionPreset:AVCaptureSessionPresetHigh]) {
        _captureSession.sessionPreset = AVCaptureSessionPresetHigh;
        _previewSize =
            CGSizeMake(_captureDevice.activeFormat.highResolutionStillImageDimensions.width,
                       _captureDevice.activeFormat.highResolutionStillImageDimensions.height);
        break;
      }
    case veryHigh:
      if ([_captureSession canSetSessionPreset:AVCaptureSessionPreset1920x1080]) {
        _captureSession.sessionPreset = AVCaptureSessionPreset1920x1080;
        _previewSize = CGSizeMake(1920, 1080);
        break;
      }
    case high:
      if ([_captureSession canSetSessionPreset:AVCaptureSessionPreset1280x720]) {
        _captureSession.sessionPreset = AVCaptureSessionPreset1280x720;
        _previewSize = CGSizeMake(1280, 720);
        break;
      }
    case medium:
      if ([_captureSession canSetSessionPreset:AVCaptureSessionPreset640x480]) {
        _captureSession.sessionPreset = AVCaptureSessionPreset640x480;
        _previewSize = CGSizeMake(640, 480);
        break;
      }
    case low:
      if ([_captureSession canSetSessionPreset:AVCaptureSessionPreset352x288]) {
        _captureSession.sessionPreset = AVCaptureSessionPreset352x288;
        _previewSize = CGSizeMake(352, 288);
        break;
      }
    default:
      if ([_captureSession canSetSessionPreset:AVCaptureSessionPresetLow]) {
        _captureSession.sessionPreset = AVCaptureSessionPresetLow;
        _previewSize = CGSizeMake(352, 288);
      } else {
        NSError *error =
            [NSError errorWithDomain:NSCocoaErrorDomain
                                code:NSURLErrorUnknown
                            userInfo:@{
                              NSLocalizedDescriptionKey :
                                  @"No capture session available for current capture session."
                            }];
        @throw error;
      }
  }
}

- (void)captureOutput:(AVCaptureOutput *)output
    didOutputSampleBuffer:(CMSampleBufferRef)sampleBuffer
           fromConnection:(AVCaptureConnection *)connection {
  if (output == _captureVideoOutput) {
    CVPixelBufferRef newBuffer = CMSampleBufferGetImageBuffer(sampleBuffer);
    CFRetain(newBuffer);
    CVPixelBufferRef old = _latestPixelBuffer;
    while (!OSAtomicCompareAndSwapPtrBarrier(old, newBuffer, (void **)&_latestPixelBuffer)) {
      old = _latestPixelBuffer;
    }
    if (old != nil) {
      CFRelease(old);
    }
    if (_onFrameAvailable) {
      _onFrameAvailable();
    }
  }
  if (!CMSampleBufferDataIsReady(sampleBuffer)) {
    _eventSink(@{
      @"event" : @"error",
      @"errorDescription" : @"sample buffer is not ready. Skipping sample"
    });
    return;
  }
  if (_isStreamingImages) {
    if (_imageStreamHandler.eventSink) {
      CVPixelBufferRef pixelBuffer = CMSampleBufferGetImageBuffer(sampleBuffer);
      CVPixelBufferLockBaseAddress(pixelBuffer, kCVPixelBufferLock_ReadOnly);

      size_t imageWidth = CVPixelBufferGetWidth(pixelBuffer);
      size_t imageHeight = CVPixelBufferGetHeight(pixelBuffer);

      NSMutableArray *planes = [NSMutableArray array];

      const Boolean isPlanar = CVPixelBufferIsPlanar(pixelBuffer);
      size_t planeCount;
      if (isPlanar) {
        planeCount = CVPixelBufferGetPlaneCount(pixelBuffer);
      } else {
        planeCount = 1;
      }

      for (int i = 0; i < planeCount; i++) {
        void *planeAddress;
        size_t bytesPerRow;
        size_t height;
        size_t width;

        if (isPlanar) {
          planeAddress = CVPixelBufferGetBaseAddressOfPlane(pixelBuffer, i);
          bytesPerRow = CVPixelBufferGetBytesPerRowOfPlane(pixelBuffer, i);
          height = CVPixelBufferGetHeightOfPlane(pixelBuffer, i);
          width = CVPixelBufferGetWidthOfPlane(pixelBuffer, i);
        } else {
          planeAddress = CVPixelBufferGetBaseAddress(pixelBuffer);
          bytesPerRow = CVPixelBufferGetBytesPerRow(pixelBuffer);
          height = CVPixelBufferGetHeight(pixelBuffer);
          width = CVPixelBufferGetWidth(pixelBuffer);
        }

        NSNumber *length = @(bytesPerRow * height);
        NSData *bytes = [NSData dataWithBytes:planeAddress length:length.unsignedIntegerValue];

        NSMutableDictionary *planeBuffer = [NSMutableDictionary dictionary];
        planeBuffer[@"bytesPerRow"] = @(bytesPerRow);
        planeBuffer[@"width"] = @(width);
        planeBuffer[@"height"] = @(height);
        planeBuffer[@"bytes"] = [FlutterStandardTypedData typedDataWithBytes:bytes];

        [planes addObject:planeBuffer];
      }

      NSMutableDictionary *imageBuffer = [NSMutableDictionary dictionary];
      imageBuffer[@"width"] = [NSNumber numberWithUnsignedLong:imageWidth];
      imageBuffer[@"height"] = [NSNumber numberWithUnsignedLong:imageHeight];
      imageBuffer[@"format"] = @(videoFormat);
      imageBuffer[@"planes"] = planes;

      _imageStreamHandler.eventSink(imageBuffer);

      CVPixelBufferUnlockBaseAddress(pixelBuffer, kCVPixelBufferLock_ReadOnly);
    }
  }
  if (_isRecording && !_isRecordingPaused) {
    if (_videoWriter.status == AVAssetWriterStatusFailed) {
      _eventSink(@{
        @"event" : @"error",
        @"errorDescription" : [NSString stringWithFormat:@"%@", _videoWriter.error]
      });
      return;
    }

    CFRetain(sampleBuffer);
    CMTime currentSampleTime = CMSampleBufferGetPresentationTimeStamp(sampleBuffer);

    if (_videoWriter.status != AVAssetWriterStatusWriting) {
      [_videoWriter startWriting];
      [_videoWriter startSessionAtSourceTime:currentSampleTime];
    }

    if (output == _captureVideoOutput) {
      if (_videoIsDisconnected) {
        _videoIsDisconnected = NO;

        if (_videoTimeOffset.value == 0) {
          _videoTimeOffset = CMTimeSubtract(currentSampleTime, _lastVideoSampleTime);
        } else {
          CMTime offset = CMTimeSubtract(currentSampleTime, _lastVideoSampleTime);
          _videoTimeOffset = CMTimeAdd(_videoTimeOffset, offset);
        }

        return;
      }

      _lastVideoSampleTime = currentSampleTime;

      CVPixelBufferRef nextBuffer = CMSampleBufferGetImageBuffer(sampleBuffer);
      CMTime nextSampleTime = CMTimeSubtract(_lastVideoSampleTime, _videoTimeOffset);
      [_videoAdaptor appendPixelBuffer:nextBuffer withPresentationTime:nextSampleTime];
    } else {
      CMTime dur = CMSampleBufferGetDuration(sampleBuffer);

      if (dur.value > 0) {
        currentSampleTime = CMTimeAdd(currentSampleTime, dur);
      }

      if (_audioIsDisconnected) {
        _audioIsDisconnected = NO;

        if (_audioTimeOffset.value == 0) {
          _audioTimeOffset = CMTimeSubtract(currentSampleTime, _lastAudioSampleTime);
        } else {
          CMTime offset = CMTimeSubtract(currentSampleTime, _lastAudioSampleTime);
          _audioTimeOffset = CMTimeAdd(_audioTimeOffset, offset);
        }

        return;
      }

      _lastAudioSampleTime = currentSampleTime;

      if (_audioTimeOffset.value != 0) {
        CFRelease(sampleBuffer);
        sampleBuffer = [self adjustTime:sampleBuffer by:_audioTimeOffset];
      }

      [self newAudioSample:sampleBuffer];
    }

    CFRelease(sampleBuffer);
  }
}

- (CMSampleBufferRef)adjustTime:(CMSampleBufferRef)sample by:(CMTime)offset CF_RETURNS_RETAINED {
  CMItemCount count;
  CMSampleBufferGetSampleTimingInfoArray(sample, 0, nil, &count);
  CMSampleTimingInfo *pInfo = malloc(sizeof(CMSampleTimingInfo) * count);
  CMSampleBufferGetSampleTimingInfoArray(sample, count, pInfo, &count);
  for (CMItemCount i = 0; i < count; i++) {
    pInfo[i].decodeTimeStamp = CMTimeSubtract(pInfo[i].decodeTimeStamp, offset);
    pInfo[i].presentationTimeStamp = CMTimeSubtract(pInfo[i].presentationTimeStamp, offset);
  }
  CMSampleBufferRef sout;
  CMSampleBufferCreateCopyWithNewTiming(nil, sample, count, pInfo, &sout);
  free(pInfo);
  return sout;
}

- (void)newVideoSample:(CMSampleBufferRef)sampleBuffer {
  if (_videoWriter.status != AVAssetWriterStatusWriting) {
    if (_videoWriter.status == AVAssetWriterStatusFailed) {
      _eventSink(@{
        @"event" : @"error",
        @"errorDescription" : [NSString stringWithFormat:@"%@", _videoWriter.error]
      });
    }
    return;
  }
  if (_videoWriterInput.readyForMoreMediaData) {
    if (![_videoWriterInput appendSampleBuffer:sampleBuffer]) {
      _eventSink(@{
        @"event" : @"error",
        @"errorDescription" :
            [NSString stringWithFormat:@"%@", @"Unable to write to video input"]
      });
    }
  }
}

- (void)newAudioSample:(CMSampleBufferRef)sampleBuffer {
  if (_videoWriter.status != AVAssetWriterStatusWriting) {
    if (_videoWriter.status == AVAssetWriterStatusFailed) {
      _eventSink(@{
        @"event" : @"error",
        @"errorDescription" : [NSString stringWithFormat:@"%@", _videoWriter.error]
      });
    }
    return;
  }
  if (_audioWriterInput.readyForMoreMediaData) {
    if (![_audioWriterInput appendSampleBuffer:sampleBuffer]) {
      _eventSink(@{
        @"event" : @"error",
        @"errorDescription" :
            [NSString stringWithFormat:@"%@", @"Unable to write to audio input"]
      });
    }
  }
}

- (void)close {
  [_captureSession stopRunning];
  for (AVCaptureInput *input in [_captureSession inputs]) {
    [_captureSession removeInput:input];
  }
  for (AVCaptureOutput *output in [_captureSession outputs]) {
    [_captureSession removeOutput:output];
  }
}

- (void)dealloc {
  if (_latestPixelBuffer) {
    CFRelease(_latestPixelBuffer);
  }
  [_motionManager stopAccelerometerUpdates];
}

- (CVPixelBufferRef)copyPixelBuffer {
  CVPixelBufferRef pixelBuffer = _latestPixelBuffer;
  while (!OSAtomicCompareAndSwapPtrBarrier(pixelBuffer, nil, (void **)&_latestPixelBuffer)) {
    pixelBuffer = _latestPixelBuffer;
  }

  return pixelBuffer;
}

- (FlutterError *_Nullable)onCancelWithArguments:(id _Nullable)arguments {
  _eventSink = nil;
  // need to unregister stream handler when disposing the camera
  [_eventChannel setStreamHandler:nil];
  return nil;
}

- (FlutterError *_Nullable)onListenWithArguments:(id _Nullable)arguments
                                       eventSink:(nonnull FlutterEventSink)events {
  _eventSink = events;
  return nil;
}

- (void)startVideoRecordingAtPath:(NSString *)path result:(FlutterResult)result {
  if (!_isRecording) {
    if (![self setupWriterForPath:path]) {
      _eventSink(@{@"event" : @"error", @"errorDescription" : @"Setup Writer Failed"});
      return;
    }
    _isRecording = YES;
    _isRecordingPaused = NO;
    _videoTimeOffset = CMTimeMake(0, 1);
    _audioTimeOffset = CMTimeMake(0, 1);
    _videoIsDisconnected = NO;
    _audioIsDisconnected = NO;
    result(nil);
  } else {
    _eventSink(@{@"event" : @"error", @"errorDescription" : @"Video is already recording!"});
  }
}

- (void)stopVideoRecordingWithResult:(FlutterResult)result {
  if (_isRecording) {
    _isRecording = NO;
    if (_videoWriter.status != AVAssetWriterStatusUnknown) {
      [_videoWriter finishWritingWithCompletionHandler:^{
        if (self->_videoWriter.status == AVAssetWriterStatusCompleted) {
          result(nil);
        } else {
          self->_eventSink(@{
            @"event" : @"error",
            @"errorDescription" : @"AVAssetWriter could not finish writing!"
          });
        }
      }];
    }
  } else {
    NSError *error =
        [NSError errorWithDomain:NSCocoaErrorDomain
                            code:NSURLErrorResourceUnavailable
                        userInfo:@{NSLocalizedDescriptionKey : @"Video is not recording!"}];
    result(getFlutterError(error));
  }
}

- (void)pauseVideoRecording {
  _isRecordingPaused = YES;
  _videoIsDisconnected = YES;
  _audioIsDisconnected = YES;
}

- (void)resumeVideoRecording {
  _isRecordingPaused = NO;
}

- (void)startImageStreamWithMessenger:(NSObject<FlutterBinaryMessenger> *)messenger {
  if (!_isStreamingImages) {
    FlutterEventChannel *eventChannel =
        [FlutterEventChannel eventChannelWithName:@"plugins.flutter.io/camera/imageStream"
                                  binaryMessenger:messenger];

    _imageStreamHandler = [[FLTImageStreamHandler alloc] init];
    [eventChannel setStreamHandler:_imageStreamHandler];

    _isStreamingImages = YES;
  } else {
    _eventSink(
        @{@"event" : @"error", @"errorDescription" : @"Images from camera are already streaming!"});
  }
}

- (void)stopImageStream {
  if (_isStreamingImages) {
    _isStreamingImages = NO;
    _imageStreamHandler = nil;
  } else {
    _eventSink(
        @{@"event" : @"error", @"errorDescription" : @"Images from camera are not streaming!"});
  }
}

- (void)toggleTorch:(bool)enabled:(FlutterResult)result:(AVCaptureDevice *)device {
  NSLog(@"[toggleTorch] Calling  with enabled: %s _isTorchEnabled: %s",
        enabled == true ? "true" : "false", _isTorchEnabled == true ? "true" : "false");
  if ([device hasTorch]) {
    [device lockForConfiguration:nil];
    if (!enabled) {
      [device setTorchMode:AVCaptureTorchModeOff];
      _isTorchEnabled = false;
      result(nil);
    } else {
      NSError *anyError;
      BOOL success = [device setTorchModeOnWithLevel:AVCaptureMaxAvailableTorchLevel
                                               error:&anyError];
      [device unlockForConfiguration];
      if (!success) {
        result(getFlutterError(anyError));
      } else {
        _isTorchEnabled = true;
        result(nil);
      }
    }
  } else {
    result([FlutterError errorWithCode:@"UNAVAILABLE" message:@"Torch is unavailable" details:nil]);
  }
}

- (BOOL)setupWriterForPath:(NSString *)path {
  NSError *error = nil;
  NSURL *outputURL;
  if (path != nil) {
    outputURL = [NSURL fileURLWithPath:path];
  } else {
    return NO;
  }
  if (_enableAudio && !_isAudioSetup) {
    [self setUpCaptureSessionForAudio];
  }
  _videoWriter = [[AVAssetWriter alloc] initWithURL:outputURL
                                           fileType:AVFileTypeQuickTimeMovie
                                              error:&error];
  NSParameterAssert(_videoWriter);
  if (error) {
    _eventSink(@{@"event" : @"error", @"errorDescription" : error.description});
    return NO;
  }
  NSDictionary *videoSettings = [NSDictionary
      dictionaryWithObjectsAndKeys:AVVideoCodecH264, AVVideoCodecKey,
                                   [NSNumber numberWithInt:_previewSize.height], AVVideoWidthKey,
                                   [NSNumber numberWithInt:_previewSize.width], AVVideoHeightKey,
                                   nil];
  _videoWriterInput = [AVAssetWriterInput assetWriterInputWithMediaType:AVMediaTypeVideo
                                                         outputSettings:videoSettings];

  _videoAdaptor = [AVAssetWriterInputPixelBufferAdaptor
      assetWriterInputPixelBufferAdaptorWithAssetWriterInput:_videoWriterInput
                                 sourcePixelBufferAttributes:@{
                                   (NSString *)kCVPixelBufferPixelFormatTypeKey : @(videoFormat)
                                 }];

  NSParameterAssert(_videoWriterInput);
  _videoWriterInput.expectsMediaDataInRealTime = YES;

  // Add the audio input
  if (_enableAudio) {
    AudioChannelLayout acl;
    bzero(&acl, sizeof(acl));
    acl.mChannelLayoutTag = kAudioChannelLayoutTag_Mono;
    NSDictionary *audioOutputSettings = nil;
    // Both type of audio inputs causes output video file to be corrupted.
    audioOutputSettings = [NSDictionary
        dictionaryWithObjectsAndKeys:[NSNumber numberWithInt:kAudioFormatMPEG4AAC], AVFormatIDKey,
                                     [NSNumber numberWithFloat:44100.0], AVSampleRateKey,
                                     [NSNumber numberWithInt:1], AVNumberOfChannelsKey,
                                     [NSData dataWithBytes:&acl length:sizeof(acl)],
                                     AVChannelLayoutKey, nil];
    _audioWriterInput = [AVAssetWriterInput assetWriterInputWithMediaType:AVMediaTypeAudio
                                                           outputSettings:audioOutputSettings];
    _audioWriterInput.expectsMediaDataInRealTime = YES;

    [_videoWriter addInput:_audioWriterInput];
    [_audioOutput setSampleBufferDelegate:self queue:_dispatchQueue];
  }

  // When starting video capture the torch will be turned off, so re-enable it here so it's started
  // in time for recording to start.
  if (_isTorchEnabled) {
    [self.captureDevice lockForConfiguration:nil];
    [self.captureDevice setTorchModeOnWithLevel:AVCaptureMaxAvailableTorchLevel error:nil];
    [self.captureDevice unlockForConfiguration];
  }

  [_videoWriter addInput:_videoWriterInput];
  [_captureVideoOutput setSampleBufferDelegate:self queue:_dispatchQueue];

  return YES;
}
- (void)setUpCaptureSessionForAudio {
  NSError *error = nil;
  // Create a device input with the device and add it to the session.
  // Setup the audio input.
  AVCaptureDevice *audioDevice = [AVCaptureDevice defaultDeviceWithMediaType:AVMediaTypeAudio];
  AVCaptureDeviceInput *audioInput = [AVCaptureDeviceInput deviceInputWithDevice:audioDevice
                                                                           error:&error];
  if (error) {
    _eventSink(@{@"event" : @"error", @"errorDescription" : error.description});
  }
  // Setup the audio output.
  _audioOutput = [[AVCaptureAudioDataOutput alloc] init];

  if ([_captureSession canAddInput:audioInput]) {
    [_captureSession addInput:audioInput];

    if ([_captureSession canAddOutput:_audioOutput]) {
      [_captureSession addOutput:_audioOutput];
      _isAudioSetup = YES;
    } else {
      _eventSink(@{
        @"event" : @"error",
        @"errorDescription" : @"Unable to add Audio input/output to session capture"
      });
      _isAudioSetup = NO;
    }
  }
}
@end

@interface CameraPlugin ()
@property(readonly, nonatomic) NSObject<FlutterTextureRegistry> *registry;
@property(readonly, nonatomic) NSObject<FlutterBinaryMessenger> *messenger;
@property(readonly, nonatomic) FLTCam *camera;
@end

@implementation CameraPlugin {
  dispatch_queue_t _dispatchQueue;
}
+ (void)registerWithRegistrar:(NSObject<FlutterPluginRegistrar> *)registrar {
  FlutterMethodChannel *channel =
      [FlutterMethodChannel methodChannelWithName:@"plugins.flutter.io/camera"
                                  binaryMessenger:[registrar messenger]];
  CameraPlugin *instance = [[CameraPlugin alloc] initWithRegistry:[registrar textures]
                                                        messenger:[registrar messenger]];
  [registrar addMethodCallDelegate:instance channel:channel];
}

- (instancetype)initWithRegistry:(NSObject<FlutterTextureRegistry> *)registry
                       messenger:(NSObject<FlutterBinaryMessenger> *)messenger {
  self = [super init];
  NSAssert(self, @"super init cannot be nil");
  _registry = registry;
  _messenger = messenger;
  return self;
}

- (void)handleMethodCall:(FlutterMethodCall *)call result:(FlutterResult)result {
  if (_dispatchQueue == nil) {
    _dispatchQueue = dispatch_queue_create("io.flutter.camera.dispatchqueue", NULL);
  }

  // Invoke the plugin on another dispatch queue to avoid blocking the UI.
  dispatch_async(_dispatchQueue, ^{
    [self handleMethodCallAsync:call result:result];
  });
}

- (void)handleMethodCallAsync:(FlutterMethodCall *)call result:(FlutterResult)result {
  if ([@"availableCameras" isEqualToString:call.method]) {
    if (@available(iOS 10.0, *)) {
      AVCaptureDeviceDiscoverySession *discoverySession = [AVCaptureDeviceDiscoverySession
          discoverySessionWithDeviceTypes:@[ AVCaptureDeviceTypeBuiltInWideAngleCamera ]
                                mediaType:AVMediaTypeVideo
                                 position:AVCaptureDevicePositionUnspecified];
      NSArray<AVCaptureDevice *> *devices = discoverySession.devices;
      NSMutableArray<NSDictionary<NSString *, NSObject *> *> *reply =
          [[NSMutableArray alloc] initWithCapacity:devices.count];
      for (AVCaptureDevice *device in devices) {
        NSString *lensFacing;
        switch ([device position]) {
          case AVCaptureDevicePositionBack:
            lensFacing = @"back";
            break;
          case AVCaptureDevicePositionFront:
            lensFacing = @"front";
            break;
          case AVCaptureDevicePositionUnspecified:
            lensFacing = @"external";
            break;
        }
        [reply addObject:@{
          @"name" : [device uniqueID],
          @"lensFacing" : lensFacing,
          @"sensorOrientation" : @90,
        }];
      }
      result(reply);
    } else {
      result(FlutterMethodNotImplemented);
    }
<<<<<<< HEAD
    result(reply);
  } else if ([@"enableTorch" isEqualToString:call.method]) {
    [_camera toggleTorch:true:result:_camera.captureDevice];
  } else if ([@"disableTorch" isEqualToString:call.method]) {
    [_camera toggleTorch:false:result:_camera.captureDevice];
  } else if ([@"hasTorch" isEqualToString:call.method]) {
    if ([_camera.captureDevice hasTorch]) {
      result(@(YES));
    } else {
      result(@(NO));
    }
=======
>>>>>>> 9560b2ac
  } else if ([@"initialize" isEqualToString:call.method]) {
    NSString *cameraName = call.arguments[@"cameraName"];
    NSString *resolutionPreset = call.arguments[@"resolutionPreset"];
    NSNumber *enableAudio = call.arguments[@"enableAudio"];
    NSError *error;
    FLTCam *cam = [[FLTCam alloc] initWithCameraName:cameraName
                                    resolutionPreset:resolutionPreset
                                         enableAudio:[enableAudio boolValue]
                                       dispatchQueue:_dispatchQueue
                                               error:&error];
    if (error) {
      result(getFlutterError(error));
    } else {
      if (_camera) {
        [_camera close];
      }
      int64_t textureId = [_registry registerTexture:cam];
      _camera = cam;
      __weak CameraPlugin *weakSelf = self;
      cam.onFrameAvailable = ^{
        [weakSelf.registry textureFrameAvailable:textureId];
      };
      FlutterEventChannel *eventChannel = [FlutterEventChannel
          eventChannelWithName:[NSString
                                   stringWithFormat:@"flutter.io/cameraPlugin/cameraEvents%lld",
                                                    textureId]
               binaryMessenger:_messenger];
      [eventChannel setStreamHandler:cam];
      cam.eventChannel = eventChannel;
      result(@{
        @"textureId" : @(textureId),
        @"previewWidth" : @(cam.previewSize.width),
        @"previewHeight" : @(cam.previewSize.height),
        @"captureWidth" : @(cam.captureSize.width),
        @"captureHeight" : @(cam.captureSize.height),
      });
      [cam start];
    }
  } else if ([@"startImageStream" isEqualToString:call.method]) {
    [_camera startImageStreamWithMessenger:_messenger];
    result(nil);
  } else if ([@"stopImageStream" isEqualToString:call.method]) {
    [_camera stopImageStream];
    result(nil);
  } else if ([@"pauseVideoRecording" isEqualToString:call.method]) {
    [_camera pauseVideoRecording];
    result(nil);
  } else if ([@"resumeVideoRecording" isEqualToString:call.method]) {
    [_camera resumeVideoRecording];
    result(nil);
  } else {
    NSDictionary *argsMap = call.arguments;
    NSUInteger textureId = ((NSNumber *)argsMap[@"textureId"]).unsignedIntegerValue;
    if ([@"takePicture" isEqualToString:call.method]) {
      if (@available(iOS 10.0, *)) {
        [_camera captureToFile:call.arguments[@"path"] result:result];
      } else {
        result(FlutterMethodNotImplemented);
      }
    } else if ([@"dispose" isEqualToString:call.method]) {
      [_registry unregisterTexture:textureId];
      [_camera close];
      _dispatchQueue = nil;
      result(nil);
    } else if ([@"prepareForVideoRecording" isEqualToString:call.method]) {
      [_camera setUpCaptureSessionForAudio];
      result(nil);
    } else if ([@"startVideoRecording" isEqualToString:call.method]) {
      [_camera startVideoRecordingAtPath:call.arguments[@"filePath"] result:result];
    } else if ([@"stopVideoRecording" isEqualToString:call.method]) {
      [_camera stopVideoRecordingWithResult:result];
    } else {
      result(FlutterMethodNotImplemented);
    }
  }
}

@end<|MERGE_RESOLUTION|>--- conflicted
+++ resolved
@@ -854,7 +854,6 @@
     } else {
       result(FlutterMethodNotImplemented);
     }
-<<<<<<< HEAD
     result(reply);
   } else if ([@"enableTorch" isEqualToString:call.method]) {
     [_camera toggleTorch:true:result:_camera.captureDevice];
@@ -866,8 +865,6 @@
     } else {
       result(@(NO));
     }
-=======
->>>>>>> 9560b2ac
   } else if ([@"initialize" isEqualToString:call.method]) {
     NSString *cameraName = call.arguments[@"cameraName"];
     NSString *resolutionPreset = call.arguments[@"resolutionPreset"];
