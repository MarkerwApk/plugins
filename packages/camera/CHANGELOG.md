<<<<<<< HEAD
## 0.5.9
* Added `enableTorch`, `disableTorch`, and `hasTorch` to `CameraController` to enable the use of the flash in torch mode (continuous on).
=======
## 0.5.8+9

* Update android compileSdkVersion to 29.

## 0.5.8+8

* Fixed garbled audio (in video) by setting audio encoding bitrate.

## 0.5.8+7

* Keep handling deprecated Android v1 classes for backward compatibility.

## 0.5.8+6

* Avoiding uses or overrides a deprecated API in CameraPlugin.java.

## 0.5.8+5

* Fix compilation/availability issues on iOS.

## 0.5.8+4

* Fixed bug caused by casting a `CameraAccessException` on Android.
>>>>>>> 9560b2ac

## 0.5.8+3

* Fix bug in usage example in README.md

## 0.5.8+2

* Post-v2 embedding cleanups.

## 0.5.8+1

* Update lower bound of dart dependency to 2.1.0.

## 0.5.8

* Remove Android dependencies fallback.
* Require Flutter SDK 1.12.13+hotfix.5 or greater.

## 0.5.7+5

* Replace deprecated `getFlutterEngine` call on Android.

## 0.5.7+4

* Add `pedantic` to dev_dependency.

## 0.5.7+3

* Fix an Android crash when permissions are requested multiple times.

## 0.5.7+2

* Remove the deprecated `author:` field from pubspec.yaml
* Migrate the plugin to the pubspec platforms manifest.
* Require Flutter SDK 1.10.0 or greater.

## 0.5.7+1

* Fix example null exception.

## 0.5.7

* Fix unawaited futures.

## 0.5.6+4

* Android: Use CameraDevice.TEMPLATE_RECORD to improve image streaming.

## 0.5.6+3

* Remove AndroidX warning.

## 0.5.6+2

* Include lifecycle dependency as a compileOnly one on Android to resolve
  potential version conflicts with other transitive libraries.

## 0.5.6+1

* Android: Use android.arch.lifecycle instead of androidx.lifecycle:lifecycle in `build.gradle` to support apps that has not been migrated to AndroidX.

## 0.5.6

* Add support for the v2 Android embedding. This shouldn't affect existing
  functionality.

## 0.5.5+1

* Fix event type check

## 0.5.5

* Define clang modules for iOS.

## 0.5.4+3

* Update and migrate iOS example project.

## 0.5.4+2

* Fix Android NullPointerException on devices with only front-facing camera.

## 0.5.4+1

* Fix Android pause and resume video crash when executing in APIs below 24.

## 0.5.4

* Add feature to pause and resume video recording.

## 0.5.3+1

* Fix too large request code for FragmentActivity users.

## 0.5.3

* Added new quality presets.
* Now all quality presets can be used to control image capture quality.

## 0.5.2+2

* Fix memory leak related to not unregistering stream handler in FlutterEventChannel when disposing camera.

## 0.5.2+1

* Fix bug that prevented video recording with audio.

## 0.5.2

* Added capability to disable audio for the `CameraController`. (e.g. `CameraController(_, _,
 enableAudio: false);`)

## 0.5.1

* Can now be compiled with earlier Android sdks below 21 when
`<uses-sdk tools:overrideLibrary="io.flutter.plugins.camera"/>` has been added to the project
`AndroidManifest.xml`. For sdks below 21, the plugin won't be registered and calls to it will throw
a `MissingPluginException.`

## 0.5.0

* **Breaking Change** This plugin no longer handles closing and opening the camera on Android
  lifecycle changes. Please use `WidgetsBindingObserver` to control camera resources on lifecycle
  changes. See example project for example using `WidgetsBindingObserver`.

## 0.4.3+2

* Bump the minimum Flutter version to 1.2.0.
* Add template type parameter to `invokeMethod` calls.

## 0.4.3+1

* Catch additional `Exception`s from Android and throw as `CameraException`s.

## 0.4.3

* Add capability to prepare the capture session for video recording on iOS.

## 0.4.2

* Add sensor orientation value to `CameraDescription`.

## 0.4.1

* Camera methods are ran in a background thread on iOS.

## 0.4.0+3

* Fixed a crash when the plugin is registered by a background FlutterView.

## 0.4.0+2

* Fix orientation of captured photos when camera is used for the first time on Android.

## 0.4.0+1

* Remove categories.

## 0.4.0

* **Breaking Change** Change iOS image stream format to `ImageFormatGroup.bgra8888` from
  `ImageFormatGroup.yuv420`.

## 0.3.0+4

* Fixed bug causing black screen on some Android devices.

## 0.3.0+3

* Log a more detailed warning at build time about the previous AndroidX
  migration.

## 0.3.0+2

* Fix issue with calculating iOS image orientation in certain edge cases.

## 0.3.0+1

* Remove initial method call invocation from static camera method.

## 0.3.0

* **Breaking change**. Migrate from the deprecated original Android Support
  Library to AndroidX. This shouldn't result in any functional changes, but it
  requires any Android apps using this plugin to [also
  migrate](https://developer.android.com/jetpack/androidx/migrate) if they're
  using the original support library.

## 0.2.9+1

* Fix a crash when failing to start preview.

## 0.2.9

* Save photo orientation data on iOS.

## 0.2.8

* Add access to the image stream from Dart.
* Use `cameraController.startImageStream(listener)` to process the images.

## 0.2.7

* Fix issue with crash when the physical device's orientation is unknown.

## 0.2.6

* Update the camera to use the physical device's orientation instead of the UI
  orientation on Android.

## 0.2.5

* Fix preview and video size with satisfying conditions of multiple outputs.

## 0.2.4

* Unregister the activity lifecycle callbacks when disposing the camera.

## 0.2.3

* Added path_provider and video_player as dev dependencies because the example uses them.
* Updated example path_provider version to get Dart 2 support.

## 0.2.2

* iOS image capture is done in high quality (full camera size)

## 0.2.1

* Updated Gradle tooling to match Android Studio 3.1.2.

## 0.2.0

* Added support for video recording.
* Changed the example app to add video recording.

A lot of **breaking changes** in this version:

Getter changes:
 - Removed `isStarted`
 - Renamed `initialized` to `isInitialized`
 - Added `isRecordingVideo`

Method changes:
 - Renamed `capture` to `takePicture`
 - Removed `start` (the preview starts automatically when `initialize` is called)
 - Added `startVideoRecording(String filePath)`
 - Removed `stop` (the preview stops automatically when `dispose` is called)
 - Added `stopVideoRecording`

## 0.1.2

* Fix Dart 2 runtime errors.

## 0.1.1

* Fix Dart 2 runtime error.

## 0.1.0

* **Breaking change**. Set SDK constraints to match the Flutter beta release.

## 0.0.4

* Revert regression of `CameraController.capture()` introduced in v. 0.0.3.

## 0.0.3

* Improved resource cleanup on Android. Avoids crash on Activity restart.
* Made the Future returned by `CameraController.dispose()` and `CameraController.capture()` actually complete on
  Android.

## 0.0.2

* Simplified and upgraded Android project template to Android SDK 27.
* Moved Android package to io.flutter.plugins.
* Fixed warnings from the Dart 2.0 analyzer.

## 0.0.1

* Initial release<|MERGE_RESOLUTION|>--- conflicted
+++ resolved
@@ -1,7 +1,6 @@
-<<<<<<< HEAD
 ## 0.5.9
 * Added `enableTorch`, `disableTorch`, and `hasTorch` to `CameraController` to enable the use of the flash in torch mode (continuous on).
-=======
+
 ## 0.5.8+9
 
 * Update android compileSdkVersion to 29.
@@ -25,7 +24,6 @@
 ## 0.5.8+4
 
 * Fixed bug caused by casting a `CameraAccessException` on Android.
->>>>>>> 9560b2ac
 
 ## 0.5.8+3
 
