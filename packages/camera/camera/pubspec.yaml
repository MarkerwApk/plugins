--- conflicted
+++ resolved
@@ -2,11 +2,7 @@
 description: A Flutter plugin for getting information about and controlling the
   camera on Android and iOS. Supports previewing the camera feed, capturing images, capturing video,
   and streaming image buffers to dart.
-<<<<<<< HEAD
 version: 0.8.1
-=======
-version: 0.8.0
->>>>>>> 72feefd6
 homepage: https://github.com/flutter/plugins/tree/master/packages/camera/camera
 
 dependencies:
@@ -14,10 +10,6 @@
     sdk: flutter
 
   camera_platform_interface: ^2.0.0
-<<<<<<< HEAD
-=======
-
->>>>>>> 72feefd6
   pedantic: ^1.10.0
   quiver: ^3.0.0
 
