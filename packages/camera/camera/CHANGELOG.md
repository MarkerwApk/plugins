<<<<<<< HEAD
## 0.8.1
* Complete rewrite of Android plugin to fix all capture, focus, flash, and exposure issues.
* Fixed crash when opening front-facing cameras on some legacy android devices like Sony XZ.
* Android Flash mode works with full precapture sequence.

## 0.8.0-nullsafety.3

* Updates the example code listed in the [README.md](README.md), so it runs without errors when you simply copy/ paste it into a Flutter App.

## 0.8.0-nullsafety.2
=======
## 0.8.0
>>>>>>> 72feefd6

* Stable null safety release.
* Solved delay when using the zoom feature on iOS.
* Added a timeout to the pre-capture sequence on Android to prevent crashes when the camera cannot get a focus.
* Updates the example code listed in the [README.md](README.md), so it runs without errors when you simply copy/ paste it into a Flutter App.

## 0.7.0+4

* Fix crash when taking picture with orientation lock

## 0.7.0+3

* Clockwise rotation of focus point in android 

## 0.7.0+2

* Fix example reference in README.
* Revert compileSdkVersion back to 29 (from 30) as this is causing problems with add-to-app configurations.

## 0.7.0+1

* Ensure communication from JAVA to Dart is done on the main UI thread.

## 0.7.0

* BREAKING CHANGE: `CameraValue.aspectRatio` now returns `width / height` rather than `height / width`. [(commit)](https://github.com/flutter/plugins/commit/100c7470d4066b1d0f8f7e4ec6d7c943e736f970)
  * Added support for capture orientation locking on Android and iOS.
  * Fixed camera preview not rotating correctly on Android and iOS.
  * Fixed camera preview sometimes appearing stretched on Android and iOS.
  * Fixed videos & photos saving with the incorrect rotation on iOS.
* New Features:
  * Adds auto focus support for Android and iOS implementations. [(commmit)](https://github.com/flutter/plugins/commit/71a831790220f898bf8120c8a23840ac6e742db5)
  * Adds ImageFormat selection for ImageStream and Video(iOS only). [(commit)](https://github.com/flutter/plugins/commit/da1b4638b750a5ff832d7be86a42831c42c6d6c0)
* Bug Fixes:
  * Fixes crash when taking a picture on iOS devices without flash. [(commit)](https://github.com/flutter/plugins/commit/831344490984b1feec007afc9c8595d80b6c13f4)
  * Make sure the configured zoom scale is copied over to the final capture builder on Android. Fixes the issue where the preview is zoomed but the final picture is not. [(commit)](https://github.com/flutter/plugins/commit/5916f55664e1772a4c3f0c02c5c71fc11e491b76)
  * Fixes crash with using inner camera on some Android devices. [(commit)](https://github.com/flutter/plugins/commit/980b674cb4020c1927917426211a87e275346d5e)
  * Improved error feedback by differentiating between uninitialized and disposed camera controllers. [(commit)](https://github.com/flutter/plugins/commit/d0b7109f6b00a0eda03506fed2c74cc123ffc6f3)
  * Fixes picture captures causing a crash on some Huawei devices. [(commit)](https://github.com/flutter/plugins/commit/6d18db83f00f4861ffe485aba2d1f8aa08845ce6)

## 0.6.4+5

* Update the example app: remove the deprecated `RaisedButton` and `FlatButton` widgets.

## 0.6.4+4

* Set camera auto focus enabled by default.

## 0.6.4+3

* Detect if selected camera supports auto focus and act accordingly on Android. This solves a problem where front facing cameras are not capturing the picture because auto focus is not supported.

## 0.6.4+2

* Set ImageStreamReader listener to null to prevent stale images when streaming images.

## 0.6.4+1

* Added closeCaptureSession() to stopVideoRecording in Camera.java to fix an Android 6 crash.

## 0.6.4

* Adds auto exposure support for Android and iOS implementations.

## 0.6.3+4

* Revert previous dependency update: Changed dependency on camera_platform_interface to >=1.04 <1.1.0.

## 0.6.3+3

* Updated dependency on camera_platform_interface to ^1.2.0.

## 0.6.3+2

* Fixes crash on Android which occurs after video recording has stopped just before taking a picture.

## 0.6.3+1

* Fixes flash & torch modes not working on some Android devices.

## 0.6.3

* Adds torch mode as a flash mode for Android and iOS implementations.

## 0.6.2+1

* Fix the API documentation for the `CameraController.takePicture` method.

## 0.6.2

* Add zoom support for Android and iOS implementations.

## 0.6.1+1

* Added implementation of the `didFinishProcessingPhoto` on iOS which allows saving image metadata (EXIF) on iOS 11 and up.

## 0.6.1

* Add flash support for Android and iOS implementations.

## 0.6.0+2

* Fix outdated links across a number of markdown files ([#3276](https://github.com/flutter/plugins/pull/3276))

## 0.6.0+1

Updated README to inform users that iOS 10.0+ is needed for use

## 0.6.0

As part of implementing federated architecture and making the interface compatible with the web this version contains the following **breaking changes**:

Method changes in `CameraController`:
- The `takePicture` method no longer accepts the `path` parameter, but instead returns the captured image as an instance of the `XFile` class;
- The `startVideoRecording` method no longer accepts the `filePath`. Instead the recorded video is now returned as a `XFile` instance when the `stopVideoRecording` method completes; 
- The `stopVideoRecording` method now returns the captured video when it completes;
- Added the `buildPreview` method which is now used to implement the CameraPreview widget.

## 0.5.8+19

* Update Flutter SDK constraint.

## 0.5.8+18

* Suppress unchecked warning in Android tests which prevented the tests to compile.

## 0.5.8+17

* Added Android 30 support.

## 0.5.8+16

* Moved package to camera/camera subdir, to allow for federated implementations.

## 0.5.8+15

* Added the `debugCheckIsDisposed` method which can be used in debug mode to validate if the `CameraController` class has been disposed.

## 0.5.8+14

* Changed the order of the setters for `mediaRecorder` in `MediaRecorderBuilder.java` to make it more readable.

## 0.5.8+13

* Added Dartdocs for all public APIs.

## 0.5.8+12

* Added information of video not working correctly on Android emulators to `README.md`.

## 0.5.8+11

* Fix rare nullptr exception on Android.
* Updated README.md with information about handling App lifecycle changes.

## 0.5.8+10

* Suppress the `deprecated_member_use` warning in the example app for `ScaffoldMessenger.showSnackBar`.

## 0.5.8+9

* Update android compileSdkVersion to 29.

## 0.5.8+8

* Fixed garbled audio (in video) by setting audio encoding bitrate.

## 0.5.8+7

* Keep handling deprecated Android v1 classes for backward compatibility.

## 0.5.8+6

* Avoiding uses or overrides a deprecated API in CameraPlugin.java.

## 0.5.8+5

* Fix compilation/availability issues on iOS.

## 0.5.8+4

* Fixed bug caused by casting a `CameraAccessException` on Android.

## 0.5.8+3

* Fix bug in usage example in README.md

## 0.5.8+2

* Post-v2 embedding cleanups.

## 0.5.8+1

* Update lower bound of dart dependency to 2.1.0.

## 0.5.8

* Remove Android dependencies fallback.
* Require Flutter SDK 1.12.13+hotfix.5 or greater.

## 0.5.7+5

* Replace deprecated `getFlutterEngine` call on Android.

## 0.5.7+4

* Add `pedantic` to dev_dependency.

## 0.5.7+3

* Fix an Android crash when permissions are requested multiple times.

## 0.5.7+2

* Remove the deprecated `author:` field from pubspec.yaml
* Migrate the plugin to the pubspec platforms manifest.
* Require Flutter SDK 1.10.0 or greater.

## 0.5.7+1

* Fix example null exception.

## 0.5.7

* Fix unawaited futures.

## 0.5.6+4

* Android: Use CameraDevice.TEMPLATE_RECORD to improve image streaming.

## 0.5.6+3

* Remove AndroidX warning.

## 0.5.6+2

* Include lifecycle dependency as a compileOnly one on Android to resolve
  potential version conflicts with other transitive libraries.

## 0.5.6+1

* Android: Use android.arch.lifecycle instead of androidx.lifecycle:lifecycle in `build.gradle` to support apps that has not been migrated to AndroidX.

## 0.5.6

* Add support for the v2 Android embedding. This shouldn't affect existing
  functionality.

## 0.5.5+1

* Fix event type check

## 0.5.5

* Define clang modules for iOS.

## 0.5.4+3

* Update and migrate iOS example project.

## 0.5.4+2

* Fix Android NullPointerException on devices with only front-facing camera.

## 0.5.4+1

* Fix Android pause and resume video crash when executing in APIs below 24.

## 0.5.4

* Add feature to pause and resume video recording.

## 0.5.3+1

* Fix too large request code for FragmentActivity users.

## 0.5.3

* Added new quality presets.
* Now all quality presets can be used to control image capture quality.

## 0.5.2+2

* Fix memory leak related to not unregistering stream handler in FlutterEventChannel when disposing camera.

## 0.5.2+1

* Fix bug that prevented video recording with audio.

## 0.5.2

* Added capability to disable audio for the `CameraController`. (e.g. `CameraController(_, _,
 enableAudio: false);`)

## 0.5.1

* Can now be compiled with earlier Android sdks below 21 when
`<uses-sdk tools:overrideLibrary="io.flutter.plugins.camera"/>` has been added to the project
`AndroidManifest.xml`. For sdks below 21, the plugin won't be registered and calls to it will throw
a `MissingPluginException.`

## 0.5.0

* **Breaking Change** This plugin no longer handles closing and opening the camera on Android
  lifecycle changes. Please use `WidgetsBindingObserver` to control camera resources on lifecycle
  changes. See example project for example using `WidgetsBindingObserver`.

## 0.4.3+2

* Bump the minimum Flutter version to 1.2.0.
* Add template type parameter to `invokeMethod` calls.

## 0.4.3+1

* Catch additional `Exception`s from Android and throw as `CameraException`s.

## 0.4.3

* Add capability to prepare the capture session for video recording on iOS.

## 0.4.2

* Add sensor orientation value to `CameraDescription`.

## 0.4.1

* Camera methods are ran in a background thread on iOS.

## 0.4.0+3

* Fixed a crash when the plugin is registered by a background FlutterView.

## 0.4.0+2

* Fix orientation of captured photos when camera is used for the first time on Android.

## 0.4.0+1

* Remove categories.

## 0.4.0

* **Breaking Change** Change iOS image stream format to `ImageFormatGroup.bgra8888` from
  `ImageFormatGroup.yuv420`.

## 0.3.0+4

* Fixed bug causing black screen on some Android devices.

## 0.3.0+3

* Log a more detailed warning at build time about the previous AndroidX
  migration.

## 0.3.0+2

* Fix issue with calculating iOS image orientation in certain edge cases.

## 0.3.0+1

* Remove initial method call invocation from static camera method.

## 0.3.0

* **Breaking change**. Migrate from the deprecated original Android Support
  Library to AndroidX. This shouldn't result in any functional changes, but it
  requires any Android apps using this plugin to [also
  migrate](https://developer.android.com/jetpack/androidx/migrate) if they're
  using the original support library.

## 0.2.9+1

* Fix a crash when failing to start preview.

## 0.2.9

* Save photo orientation data on iOS.

## 0.2.8

* Add access to the image stream from Dart.
* Use `cameraController.startImageStream(listener)` to process the images.

## 0.2.7

* Fix issue with crash when the physical device's orientation is unknown.

## 0.2.6

* Update the camera to use the physical device's orientation instead of the UI
  orientation on Android.

## 0.2.5

* Fix preview and video size with satisfying conditions of multiple outputs.

## 0.2.4

* Unregister the activity lifecycle callbacks when disposing the camera.

## 0.2.3

* Added path_provider and video_player as dev dependencies because the example uses them.
* Updated example path_provider version to get Dart 2 support.

## 0.2.2

* iOS image capture is done in high quality (full camera size)

## 0.2.1

* Updated Gradle tooling to match Android Studio 3.1.2.

## 0.2.0

* Added support for video recording.
* Changed the example app to add video recording.

A lot of **breaking changes** in this version:

Getter changes:
 - Removed `isStarted`
 - Renamed `initialized` to `isInitialized`
 - Added `isRecordingVideo`

Method changes:
 - Renamed `capture` to `takePicture`
 - Removed `start` (the preview starts automatically when `initialize` is called)
 - Added `startVideoRecording(String filePath)`
 - Removed `stop` (the preview stops automatically when `dispose` is called)
 - Added `stopVideoRecording`

## 0.1.2

* Fix Dart 2 runtime errors.

## 0.1.1

* Fix Dart 2 runtime error.

## 0.1.0

* **Breaking change**. Set SDK constraints to match the Flutter beta release.

## 0.0.4

* Revert regression of `CameraController.capture()` introduced in v. 0.0.3.

## 0.0.3

* Improved resource cleanup on Android. Avoids crash on Activity restart.
* Made the Future returned by `CameraController.dispose()` and `CameraController.capture()` actually complete on
  Android.

## 0.0.2

* Simplified and upgraded Android project template to Android SDK 27.
* Moved Android package to io.flutter.plugins.
* Fixed warnings from the Dart 2.0 analyzer.

## 0.0.1

* Initial release<|MERGE_RESOLUTION|>--- conflicted
+++ resolved
@@ -1,4 +1,3 @@
-<<<<<<< HEAD
 ## 0.8.1
 * Complete rewrite of Android plugin to fix all capture, focus, flash, and exposure issues.
 * Fixed crash when opening front-facing cameras on some legacy android devices like Sony XZ.
@@ -8,10 +7,7 @@
 
 * Updates the example code listed in the [README.md](README.md), so it runs without errors when you simply copy/ paste it into a Flutter App.
 
-## 0.8.0-nullsafety.2
-=======
 ## 0.8.0
->>>>>>> 72feefd6
 
 * Stable null safety release.
 * Solved delay when using the zoom feature on iOS.
